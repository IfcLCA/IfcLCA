<!DOCTYPE html>
<html lang="en">
<%- include('partials/_head.ejs') %>
<body>
<%- include('partials/_header.ejs', { hasProjects: projects && projects.length > 0 }) %>
<main role="main" class="container mt-4">
  <div class="text-center mb-4">
    <h1>Dashboard</h1>
    <% if(query.deletionSuccess) { %>
      <div class="alert alert-success" role="alert">Project deleted successfully!</div>
    <% } %>
    <% if(projects && projects.length > 0) { %>
      <!-- Projects are displayed here -->
      <div id="projects-container" class="d-flex flex-wrap justify-content-around">
        <% projects.forEach(function(project) { %>
          <a href="/projects/<%= project._id %>" style="text-decoration: none; color: inherit;">
<<<<<<< HEAD
            <div class="card" style="width: 18rem; margin: 10px;">
              <% if (project.customImage) { %>
                <img src="<%= project.customImage %>" class="card-img-top" alt="<%= project.name %>">
=======
            <div class="card" style="width: 18rem; margin: 10px;">              
              <% if (project.customImage) { %>
                <img src="<%= project.customImage %>" class="card-img-top" alt="<%= project.publicName %>">
>>>>>>> 317b6ae9
              <% } %>
              <div class="card-body">
                <h5 class="card-title"><%= project.publicName %> - <small><%= project.description %></small></h5>
                <p class="card-text">Phase: <%= project.phase %></p>
                <p class="card-text">Carbon Footprint: <%= project.totalCarbonFootprint %></p>
                <p class="card-text">EBF (m²): <%= project.EBF %></p>
                <p class="card-text">CO₂ / m² EBF: <%= project.co2PerSquareMeter %></p>
              </div>
            </div>
          </a>
        <% }); %>
      </div>
    <% } else { %>
      <!-- Button in the middle of the page with description -->
      <div class="text-center" style="margin-top: 50px;">
        <p>No projects found. Start by creating a new project.</p>
        <a href="/newProject" class="btn btn-primary">Create New Project</a>
      </div>
    <% } %>
  </div>
  <% if (locals.error_msg) { %>
  <div class="alert alert-danger" role="alert">
    <%= error_msg %>
  </div>
  <% } %>
  <% if (locals.success_msg) { %>
  <div class="alert alert-success" role="alert">
    <%= success_msg %>
  </div>
  <% } %>
</main>
<%- include('partials/_footer.ejs') %>
</body>
</html><|MERGE_RESOLUTION|>--- conflicted
+++ resolved
@@ -14,15 +14,9 @@
       <div id="projects-container" class="d-flex flex-wrap justify-content-around">
         <% projects.forEach(function(project) { %>
           <a href="/projects/<%= project._id %>" style="text-decoration: none; color: inherit;">
-<<<<<<< HEAD
             <div class="card" style="width: 18rem; margin: 10px;">
               <% if (project.customImage) { %>
                 <img src="<%= project.customImage %>" class="card-img-top" alt="<%= project.name %>">
-=======
-            <div class="card" style="width: 18rem; margin: 10px;">              
-              <% if (project.customImage) { %>
-                <img src="<%= project.customImage %>" class="card-img-top" alt="<%= project.publicName %>">
->>>>>>> 317b6ae9
               <% } %>
               <div class="card-body">
                 <h5 class="card-title"><%= project.publicName %> - <small><%= project.description %></small></h5>
